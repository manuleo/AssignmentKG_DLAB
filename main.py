import pandas as pd
import numpy as np
import os, shutil
import argparse
import pickle
from plot import plot, compute_mean_and_std_by_metric, bootstrap_metric, confidence_interval

def create_label(sample_row):
    """Create a label for each dataset, given a SameAs row

    Args:
        sample_row (Pandas row): Row from SameAs, with the two entities which are the same

    Returns:
        sample_row (Pandas row): Same row as input with two new labeled entries
    """
    # Build label from DB (we use as label what's after the resource/)
    label = sample_row["DB"].split("/")[-1].replace(">","")
    # Use label definition for N-Triples from W3C RDF recommendation. See https://www.w3.org/TR/n-triples/
    label_str = '{resource} <http://www.w3.org/2000/01/rdf-schema#label> "{label}" . \n'

    # Add the label
    sample_row["DB_labeled"] = label_str.format(resource=sample_row["DB"], label=label)
    sample_row["FB_labeled"] = label_str.format(resource=sample_row["FB"], label=label)
    return sample_row

def create_sample(same_as, frac):
    """[summary]

    Args:
        same_as (Pandas Dataframe): Dataframe containing the ground truth
        frac (float): seed percentage to use

    Returns:
        same_as (Pandas Dataframe): Sampled dataframe with two labeled column (one for DB and one for FB)
    """
    # Get a sample and build label
    sampled = same_as.sample(frac=frac, replace=False)   # Create a sample without replacement.
    sampled = sampled.apply(lambda x: create_label(x), axis=1)
    return sampled

def precision(same_list, res_list):
    """Compute the precision, given the two result

    Args:
        same_list (list): Lines from the ground truth, elaborated to be compared with the PARIS result
        res_list (list): PARIS result, elaborated to be compared with the ground truth

    Returns:
        precision(float): Precision
    """
    # Use precision definition from Information Retrieval
    same_set = set(same_list)
    res_set = set(res_list)
    precision = len(same_set.intersection(res_set))/len(res_set) # Divide by the size of the found result
    return precision

def recall(same_list, res_list):
    """Compute the recall, given the two result

    Args:
        same_list (list): Lines from the ground truth, elaborated to be compared with the PARIS result
        res_list (list): PARIS result, elaborated to be compared with the ground truth

    Returns:
        recall(float): Recall
    """
    # Use recall definition from Information Retrieval
    same_set = set(same_list)
    res_set = set(res_list)
    recall = len(same_set.intersection(res_set))/len(same_set) # Divide by the size of the truth
    return recall

def f1_score(precision, recall):
    """Compute the F1 score, given Precision and recall

    Args:
        precision (float): Precision at the given iteration
        recall (float): Recall at the given iteration

    Returns:
        f1(float): F1 score
    """
    f1 = 2*precision*recall/(precision + recall)
    return f1

def check_result(same_list, out_path):
    """Compare the PARIS result with the ground truth to compute Precision, Recall, F1 score by iteration

    Args:
        same_list (list): Lines from the ground truth, elaborated to be compared with the PARIS result
        out_path (string): directory where PARIS results are stored

    Returns:
        precision_dict (list): Dict with the precision of the PARIS run by iteration
        recall_dict (list): Dict with the recall of the PARIS run by iteration
        f1_dict (list): Dict with the f1_score of the PARIS run by iteration
    """
    run = 0
    precision_dict = {}
    recall_dict = {}
    f1_dict = {}

    # Go over all the iterations without knowing a priori when to stop
    while True:
        # Get result of this iteration and check if the file exist
        full_path = out_path + "/{run}_eqv.tsv".format(run=run)
        if os.path.exists(full_path):
            # PARIS create an empty file at the last_iter+1. If we encountered it, we can break
            if os.stat(full_path).st_size == 0:
                break
            
            # Get PARIS result from the .tsv and elaborate it a bit to be compared with the same_list
            res_list = pd.read_csv(full_path, delimiter="\t", header=None, usecols=[0,1]).values.tolist()
            res_list = [" ".join(x) for x in res_list]

            # Compute the wanted metrics and save the results
            prec = precision(same_list, res_list)
            rec = recall(same_list, res_list)
            f1 = f1_score(prec, rec)
            precision_dict[run] = prec
            recall_dict[run] = rec
            f1_dict[run] = f1
        else:
            # If we didn't find the file, we can stop
            break
        run+=1
    return precision_dict, recall_dict, f1_dict

def run_experiment(same_as, DB_lines, FB_lines, same_list, frac, n=20):
    """Run PARIS for n times with the given fraction of the ground truth and seed and save the results
       for each iteration/run

    Args:
        same_as (Pandas Dataframe): Dataframe containing the ground truth
        DB_lines (list): Lines from the DB dataset N-Triples file
        FB_lines (list): Lines from the FB dataset N-Triples file
        same_list (list): Lines from the ground truth, elaborated to be compared with the PARIS result
        frac (float): seed percentage to use
        n (int, optional): Number of times which PARIS will be executed. Defaults to 20.

    Returns:
        precisions (list): List of dict with the precision of each PARIS run by iteration
        recalls (list): List of dict with the recall of each PARIS run by iteration
        f1_scores (list): List of dict with the f1_score of each PARIS run by iteration
        timings (list): List of running time of each PARIS run
    """
    
    # Create the necessary static directories.
    if not os.path.isdir("data"):
        os.mkdir("data")
    if not os.path.isdir("data/seeded"):
        os.mkdir("data/seeded")
    if not os.path.isdir("output"):
        os.mkdir('output')
    
    print("Chosen fraction = {}%".format(frac*100))
    timings = []
    precisions = []
    recalls = []
    f1_scores = []
    for i in range(n):
        print("Run {}".format(i))
        print("Creating seed...")
        # Create a seed sampling from the truth and adding it to the original files
        sampled = create_sample(same_as, frac)
        DB_lines_labeled = DB_lines + sampled["DB_labeled"].to_list()
        FB_lines_labeled = FB_lines + sampled["FB_labeled"].to_list()
        DB_path = "data/seeded/{frac}/DB_{i}.nt".format(frac = frac, i = i)
        FB_path = "data/seeded/{frac}/FB_{i}.nt".format(frac = frac, i = i)

        # Create the necessary directories if they are not already present.
        if not os.path.isdir("data/seeded/{frac}".format(frac=frac)):
            os.mkdir("data/seeded/{frac}".format(frac=frac))
        
        # Save the seeded files
        DB_label = open(DB_path, "w")
        FB_label = open(FB_path, "w")
        DB_label.writelines(DB_lines_labeled)
        FB_label.writelines(FB_lines_labeled)

        # Delete old PARIS directory and create again to be empty
        out_path = "output/{frac}/{i}".format(frac = frac, i = i)
        if os.path.exists(out_path):
            shutil.rmtree(out_path)
        if not os.path.isdir("output/{frac}".format(frac=frac)):
            os.mkdir("output/{frac}".format(frac=frac))
        os.mkdir(out_path)

        # Run PARIS
        print("Running PARIS...")
        out_paris = os.popen("java -jar paris_0_3.jar {FB_path} {DB_path} {out_path}".format(FB_path=FB_path, DB_path=DB_path, out_path=out_path)).read()
        print("PARIS output:\n", out_paris)

        # Get total running time directly from PARIS output (printed in millisecond)
        timing = [int(s) for s in out_paris.split() if s.isdigit()][0]
        timings.append(timing)
        
        # Compute the wanted metrics
        precision, recall, f1_score = check_result(same_list, out_path)
        print("Computed precision per iteration:")
        for run, prec in precision.items():
            print("    Run {run}: {prec}".format(run=run, prec=prec))
        print("Computed recall per iteration:")
        for run, rec in recall.items():
            print("    Run {run}: {rec}".format(run=run, rec=rec))
        print("Computed F1 score per iteration:")
        for run, f1 in f1_score.items():
            print("    Run {run}: {f1}".format(run=run, f1=f1))
        precisions.append(precision)
        recalls.append(recall)
        f1_scores.append(f1_score)
        
        # Final clean of open files/PARIS temporary files
        print("Cleaning...")
        DB_label.close()
        FB_label.close()
        os.system("rm run_*")

    return precisions, recalls, f1_scores, timings

def load_pickles():
    """Load the computed pickles

    Returns:
        seeds (list): list of seed used
        metrics (dict): dict of metrics performances
        metrics_names (list): list of computed metrics
        timings (dict): dict of list of timings for each seed
    """
    seeds = ['0.1', '0.2', '0.5']
    metrics_names = ['precision', 'recall', 'f1_score']
    metrics = {}
    timings = {}

    # Load the result
    for m in metrics_names:
        metrics[m] = {}
    for s in seeds:
        with open("data/pkl/{seed}/precisions.pkl".format(seed=s), "rb") as f:
            metrics['precision'][s] = pickle.load(f)
        with open("data/pkl/{seed}/recalls.pkl".format(seed=s), "rb") as f:
            metrics['recall'][s] = pickle.load(f)
        with open("data/pkl/{seed}/f1_scores.pkl".format(seed=s), "rb") as f:
            metrics['f1_score'][s] = pickle.load(f)
        with open("data/pkl/{seed}/timings.pkl".format(seed=s), "rb") as f:
            timings[s] = pickle.load(f)
        
    return seeds, metrics, metrics_names, timings

def main(no_paris, plots):
    """Main function to run experiment on PARIS and produce plots

    Args:
        no_paris (bool): True if we want to load precomputed pickles instead of running PARIS
        plots (bool): Wheter to produce the plots, as seen in the notebook/report
    """

    if not no_paris:
        print("Start working on PARIS. Loading datasets...")
        # Loading the SameAs relation dataset to produce the seed
        same_as = pd.read_csv("data/DB15K_SameAsLink.nt", " ", header=None)[[0,2]]
        same_as.rename(columns={0:"FB", 2:"DB"}, inplace=True)
        # Loading the triples datasets and read the content
        DB = open("data/DB15K_EntityTriples.nt", "r")
        FB = open("data/FB15K_EntityTriples.nt", "r")
        DB_lines = DB.readlines()
        FB_lines = FB.readlines()
        # Loading again the SameAs (to be used as ground truth) and transform it so that's easy comparable with the PARIS result
        same_file = open("data/DB15K_SameAsLink.nt", "r")
        same_list = same_file.readlines()
        same_list = [same.replace(" <SameAs>", "").replace("<http://dbpedia.org/","dbp:")[:-4] for same in same_list]

        # Go over the different seed size and run PARIS
        for frac in [0.1, 0.2, 0.5]:
            precisions, recalls, f1_scores, timings = run_experiment(same_as, DB_lines, FB_lines, same_list, frac)
            # Save performance results from PARIS
            print("Finished with fraction {}%. Saving data...".format(frac*100))
            with open("data/pkl/{}/precisions.pkl".format(frac), "wb") as f:
                pickle.dump(precisions, f)
            with open("data/pkl/{}/recalls.pkl".format(frac), "wb") as f:
                pickle.dump(recalls, f)
            with open("data/pkl/{}/f1_scores.pkl".format(frac), "wb") as f:
                pickle.dump(f1_scores, f)
            with open("data/pkl/{}/timings.pkl".format(frac), "wb") as f:
                pickle.dump(timings, f)
        # Close original files
        DB.close()
        FB.close()
        same_file.close()

        # Reload pickles to be consistent with the directly load case
        seeds, metrics, metrics_names, timings = load_pickles()

    else:
        print("Loading precomputed pickle...")
        # Read results from pickles
        seeds, metrics, metrics_names, timings = load_pickles()
        print("All pickles loaded!")

    # Print the aggregated metrics
    for metric in metrics_names:
        print("\nMetric: {}".format(metric.capitalize()))
        for s in seeds:
            metric_means, metric_stds = compute_mean_and_std_by_metric(metrics[metric][s])
            metric_mean, metric_std = metric_means.pop(), metric_stds.pop()
            # Print mean and std of the metric for the given seed (only last iteration printed for simplicity)
            print("    Seed:", str(float(s)*100)+"%")
            print("        Last Iteration Mean:", metric_mean)
            print("        Last Iteration Std:", metric_std)
            means_metric = bootstrap_metric(metrics[metric][s], 1000)
            interval = confidence_interval(means_metric, 0.95)
            print("        Last Iteration Confidence interval: [{low_inter} - {high_inter}]".format(low_inter=interval[0], high_inter=interval[1]))
    # Print mean and std of timings
    print("\nMetric: Running Time")
    for s in seeds:
        print("    Seed:", str(float(s)*100)+"%")
        mean_timings = np.mean(timings[s])
        std_timings = np.std(timings[s])
        print("        Mean (s):", mean_timings/1000)
        print("        Std  (s):", std_timings/1000)
        means_timings = bootstrap_metric(timings[s], 1000)
        interval = confidence_interval(means_timings, 0.95)
        print("        Confidence interval (s): [{low_inter} - {high_inter}]".format(low_inter=interval[0]/1000, high_inter=interval[1]/1000))

        
    if plots:
        print("\nStart saving plots")
        plot(seeds, metrics, metrics_names, timings)
        print("\nAll plots saved!")
    
    print("\nNothing else to do! Closing")
        
            


if __name__ == "__main__":
    """Run main with argument
    """
    parser = argparse.ArgumentParser(description="Run PARIS entity matching and compute metrics")

    parser.add_argument(
        "-no_paris", action="store_true", help="Use this flag to avoid running PARIS and load precomputed results from pickle instead."
                                                "If not set, the full algorithm will be executed 20 times for 3 different seed fractions (10%%/20%%/50%%)."
                                                "This may require about half an hour."
    )
    parser.add_argument(
        "-plots", action="store_true", help="Produce the same plots as shown in the report and in the notebook and save them to pdf for later use."
<<<<<<< HEAD
=======
                                             "Note that you must produce the plots if you want to have the 95%% confidence intervals"
>>>>>>> 5e55b73c
    )

    args = parser.parse_args()
    main(args.no_paris, args.plots)<|MERGE_RESOLUTION|>--- conflicted
+++ resolved
@@ -346,10 +346,6 @@
     )
     parser.add_argument(
         "-plots", action="store_true", help="Produce the same plots as shown in the report and in the notebook and save them to pdf for later use."
-<<<<<<< HEAD
-=======
-                                             "Note that you must produce the plots if you want to have the 95%% confidence intervals"
->>>>>>> 5e55b73c
     )
 
     args = parser.parse_args()
